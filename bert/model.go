package bert

import (
	"fmt"
	"log"

	"github.com/sugarme/gotch"
	"github.com/sugarme/gotch/nn"
	ts "github.com/sugarme/gotch/tensor"

	"github.com/sugarme/transformer/pretrained"
	"github.com/sugarme/transformer/util"
)

// BertModel defines base architecture for BERT models.
// Task-specific models can be built from this base model.
//
// Fields:
// 	- Embeddings: for `token`, `position` and `segment` embeddings
// 	- Encoder: is a vector of layers. Each layer compose of a `self-attention`,
// an `intermedate` (linear) and an output ( linear + layer norm) sub-layers.
// 	- Pooler: linear layer applied to the first element of the sequence (`[MASK]` token)
// 	- IsDecoder: whether model is used as a decoder. If set to `true`
// a casual mask will be applied to hide future positions that should be attended to.
type BertModel struct {
	Embeddings *BertEmbeddings
	Encoder    *BertEncoder
	Pooler     *BertPooler
	IsDecoder  bool
}

// NewBertModel builds a new `BertModel`.
//
// Params:
// 	- `p`: Variable store path for the root of the BERT Model
// 	- `config`: BertConfig onfiguration for model architecture and decoder status
func NewBertModel(p nn.Path, config *BertConfig) *BertModel {
	isDecoder := false
	if config.IsDecoder {
		isDecoder = true
	}

	embeddings := NewBertEmbeddings(p.Sub("embeddings"), config)
	encoder := NewBertEncoder(p.Sub("encoder"), config)
	pooler := NewBertPooler(p.Sub("pooler"), config)

	return &BertModel{embeddings, encoder, pooler, isDecoder}
}

// ForwardT forwards pass through the model.
//
// Params:
// 	- `inputIds`: optional input tensor of shape (batch size, sequence length).
// 		If None, pre-computed embeddings must be provided (see `inputEmbeds`)
// 	- `mask`: optional mask of shape (batch size, sequence length).
// 		Masked position have value 0, non-masked value 1. If None set to 1.
// 	- `tokenTypeIds`: optional segment id of shape (batch size, sequence length).
// 		Convention is value of 0 for the first sentence (incl. [SEP]) and 1 for the second sentence. If None set to 0.
// 	- `positionIds`: optional position ids of shape (batch size, sequence length).
//		If None, will be incremented from 0.
// 	- `inputEmbeds`: optional pre-computed input embeddings of shape (batch size, sequence length, hidden size).
// 		If None, input ids must be provided (see `inputIds`).
// 	- `encoderHiddenStates`: optional encoder hidden state of shape (batch size, encoder sequence length, hidden size).
// 		If the model is defined as a decoder and the `encoderHiddenStates` is not None,
// 		used in the cross-attention layer as keys and values (query from the decoder).
// 	- `encoderMask`: optional encoder attention mask of shape (batch size, encoder sequence length).
// 		If the model is defined as a decoder and the `encoderHiddenStates` is not None, used to mask encoder values.
// 		Positions with value 0 will be masked.
// 	- `train`: boolean flag to turn on/off the dropout layers in the model. Should be set to false for inference.
//
// Returns:
// 	- `output`: tensor of shape (batch size, sequence length, hidden size)
// 	- `pooledOutput`: tensor of shape (batch size, hidden size)
// 	- `hiddenStates`: slice of tensors of length numHiddenLayers with shape (batch size, sequenceLength, hiddenSize)
// 	- `attentions`: slice of tensors of length numHiddenLayers with shape (batch size, sequenceLength, hiddenSize)
func (b *BertModel) ForwardT(inputIds, mask, tokenTypeIds, positionIds, inputEmbeds, encoderHiddenStates, encoderMask ts.Tensor, train bool) (retVal1, retVal2 ts.Tensor, retValOpt1, retValOpt2 []ts.Tensor, err error) {

	var (
		inputShape []int64
		device     gotch.Device
	)

	if inputIds.MustDefined() {
		if inputEmbeds.MustDefined() {
			err = fmt.Errorf("Only one of input ids or input embeddings may be set\n")
			return
		}
		inputShape = inputIds.MustSize()
		device = inputIds.MustDevice()
	} else {
		if inputEmbeds.MustDefined() {
			size := inputEmbeds.MustSize()
			inputShape = []int64{size[0], size[1]}
			device = inputEmbeds.MustDevice()
		} else {
			err = fmt.Errorf("At least one of input ids or input embeddings must be set\n")
			return
		}
	}

	var maskTs ts.Tensor
	if mask.MustDefined() {
		maskTs = mask
	} else {
		maskTs = ts.MustOnes(inputShape, gotch.Int64, device)
	}

	var extendedAttentionMask ts.Tensor
	switch maskTs.Dim() {
	case 3:
		extendedAttentionMask = maskTs.MustUnsqueeze(1, true)
	case 2:
		if b.IsDecoder {
			seqIds := ts.MustArange(ts.IntScalar(inputShape[1]), gotch.Float, device)
			causalMaskTmp := seqIds.MustUnsqueeze(0, false).MustUnsqueeze(0, true).MustRepeat([]int64{inputShape[0], inputShape[1], 1}, true)
			seqIdsTmp := seqIds.MustUnsqueeze(0, true).MustUnsqueeze(1, true)
			causalMask := causalMaskTmp.MustLe1(seqIdsTmp, true)
			seqIdsTmp.MustDrop()
			extendedAttentionMask = causalMask.MustMatmul(mask.MustUnsqueeze(1, false).MustUnsqueeze(1, true), true)
		} else {
			extendedAttentionMask = maskTs.MustUnsqueeze(1, true).MustUnsqueeze(1, true)
		}
	default:
		err = fmt.Errorf("Invalid attention mask dimension, must be 2 or 3, got %v\n", maskTs.Dim())
	}

	mul1 := ts.FloatScalar(-10000.0)
	extendedAttnMask := extendedAttentionMask.MustOnesLike(false).MustSub(extendedAttentionMask, true).MustMul1(mul1, true)
	mul1.MustDrop()
	extendedAttentionMask.MustDrop()

	// NOTE. encoderExtendedAttentionMask is an optional tensor
	var encoderExtendedAttentionMask ts.Tensor
	if b.IsDecoder && encoderHiddenStates.MustDefined() {
		size := encoderHiddenStates.MustSize()
		var encoderMaskTs ts.Tensor
		if encoderMask.MustDefined() {
			encoderMaskTs = encoderMask
		} else {
			encoderMaskTs = ts.MustOnes([]int64{size[0], size[1]}, gotch.Int64, device)
		}

		switch encoderMaskTs.Dim() {
		case 2:
			encoderExtendedAttentionMask = encoderMaskTs.MustUnsqueeze(1, true).MustUnsqueeze(1, true)
		case 3:
			encoderExtendedAttentionMask = encoderMaskTs.MustUnsqueeze(1, true)
		default:
			err = fmt.Errorf("Invalid encoder attention mask dimension, must be 2, or 3 got %v\n", encoderMaskTs.Dim())
			return
		}
	} else {
		encoderExtendedAttentionMask = ts.None
	}

	embeddingOutput, err := b.Embeddings.ForwardT(inputIds, tokenTypeIds, positionIds, inputEmbeds, train)
	if err != nil {
		return
	}

	hiddenState, allHiddenStates, allAttentions := b.Encoder.ForwardT(embeddingOutput, extendedAttnMask, encoderHiddenStates, encoderExtendedAttentionMask, train)

	pooledOutput := b.Pooler.Forward(hiddenState)

	extendedAttnMask.MustDrop()
	embeddingOutput.MustDrop() // NOTE. free up this tensor causes panic after some cycles of forwarding. Why?
	encoderExtendedAttentionMask.MustDrop()

	return hiddenState, pooledOutput, allHiddenStates, allAttentions, nil
}

// BertPredictionHeadTransform:
// ============================

// BertPredictionHeadTransform holds layers of BERT prediction head transform.
type BertPredictionHeadTransform struct {
	Dense      *nn.Linear
	Activation util.ActivationFn
	LayerNorm  *nn.LayerNorm
}

// NewBertPredictionHead creates BertPredictionHeadTransform.
func NewBertPredictionHeadTransform(p nn.Path, config *BertConfig) *BertPredictionHeadTransform {
	dense := nn.NewLinear(p.Sub("dense"), config.HiddenSize, config.HiddenSize, nn.DefaultLinearConfig())
	activation, ok := util.ActivationFnMap[config.HiddenAct]
	if !ok {
		log.Fatalf("Unsupported activation function - %v\n", config.HiddenAct)
	}

	layerNorm := nn.NewLayerNorm(p.Sub("LayerNorm"), []int64{config.HiddenSize}, nn.DefaultLayerNormConfig())

	return &BertPredictionHeadTransform{&dense, activation, &layerNorm}
}

// Forward forwards through the model.
func (bpht *BertPredictionHeadTransform) Forward(hiddenStates ts.Tensor) (retVal ts.Tensor) {
	tmp1 := hiddenStates.Apply(bpht.Dense)
	tmp2 := bpht.Activation.Fwd(tmp1)
	retVal = tmp2.Apply(bpht.LayerNorm)
	tmp1.MustDrop()
	tmp2.MustDrop()

	return retVal
}

// BertLMPredictionHead:
// =====================

// BertLMPredictionHead constructs layers for BERT prediction head.
type BertLMPredictionHead struct {
	Transform *BertPredictionHeadTransform
	Decoder   *util.LinearNoBias
	Bias      ts.Tensor
}

// NewBertLMPredictionHead creates BertLMPredictionHead.
func NewBertLMPredictionHead(p nn.Path, config *BertConfig) *BertLMPredictionHead {
	path := p.Sub("predictions")
	transform := NewBertPredictionHeadTransform(path.Sub("transform"), config)
	decoder := util.NewLinearNoBias(path.Sub("decoder"), config.HiddenSize, config.VocabSize, util.DefaultLinearNoBiasConfig())
	bias := path.NewVar("bias", []int64{config.VocabSize}, nn.NewKaimingUniformInit())

	return &BertLMPredictionHead{transform, decoder, bias}
}

// Forward fowards through the model.
func (ph *BertLMPredictionHead) Forward(hiddenState ts.Tensor) ts.Tensor {
	fwTensor := ph.Transform.Forward(hiddenState).Apply(ph.Decoder)

	retVal := fwTensor.MustAdd(ph.Bias, false)
	fwTensor.MustDrop()

	return retVal
}

// BertForMaskedLM:
// ================

// BertForMaskedLM is BERT for masked language model
type BertForMaskedLM struct {
	bert *BertModel
	cls  *BertLMPredictionHead
}

// NewBertForMaskedLM creates BertForMaskedLM.
func NewBertForMaskedLM(p nn.Path, config *BertConfig) *BertForMaskedLM {
	bert := NewBertModel(p.Sub("bert"), config)
	cls := NewBertLMPredictionHead(p.Sub("cls"), config)

	return &BertForMaskedLM{bert, cls}
}

// Load loads model from file or model name. It also updates
// default configuration parameters if provided.
// This method implements `PretrainedModel` interface.
func (mlm *BertForMaskedLM) Load(modelNameOrPath string, config interface{ pretrained.Config }, params map[string]interface{}, vs nn.VarStore) error {
	var urlOrFilename string
	// If modelName, infer to default configuration filename:
	if modelFile, ok := pretrained.BertModels[modelNameOrPath]; ok {
		urlOrFilename = modelFile
	} else {
		// Otherwise, just take the input
		urlOrFilename = modelNameOrPath
	}

	cachedFile, err := util.CachedPath(urlOrFilename)
	if err != nil {
		return err
	}

	p := vs.Root()
	mlm.bert = NewBertModel(p.Sub("bert"), config.(*BertConfig))
	mlm.cls = NewBertLMPredictionHead(p.Sub("cls"), config.(*BertConfig))
	err = vs.Load(cachedFile)
	if err != nil {
		log.Fatalf("Load model weight error: \n%v", err)
	}

	return nil
}

// ForwardT forwards pass through the model.
//
// Params:
// 	- `inputIds`: optional input tensor of shape (batch size, sequence length).
// 		If None, pre-computed embeddings must be provided (see `inputEmbeds`)
// 	- `mask`: optional mask of shape (batch size, sequence length).
// 		Masked position have value 0, non-masked value 1. If None set to 1.
// 	- `tokenTypeIds`: optional segment id of shape (batch size, sequence length).
// 		Convention is value of 0 for the first sentence (incl. [SEP]) and 1 for the second sentence. If None set to 0.
// 	- `positionIds`: optional position ids of shape (batch size, sequence length).
//		If None, will be incremented from 0.
// 	- `inputEmbeds`: optional pre-computed input embeddings of shape (batch size, sequence length, hidden size).
// 		If None, input ids must be provided (see `inputIds`).
// 	- `encoderHiddenStates`: optional encoder hidden state of shape (batch size, encoder sequence length, hidden size).
// 		If the model is defined as a decoder and the `encoderHiddenStates` is not None,
// 		used in the cross-attention layer as keys and values (query from the decoder).
// 	- `encoderMask`: optional encoder attention mask of shape (batch size, encoder sequence length).
// 		If the model is defined as a decoder and the `encoderHiddenStates` is not None, used to mask encoder values.
// 		Positions with value 0 will be masked.
// 	- `train`: boolean flag to turn on/off the dropout layers in the model. Should be set to false for inference.
//
// Returns:
// 	- `output`: tensor of shape (batch size, sequence length, hidden size)
// 	- `hiddenStates`: slice of tensors of length numHiddenLayers with shape (batch size, sequenceLength, hiddenSize)
// 	- `attentions`: slice of tensors of length numHiddenLayers with shape (batch size, sequenceLength, hiddenSize)
func (mlm *BertForMaskedLM) ForwardT(inputIds, mask, tokenTypeIds, positionIds, inputEmbeds, encoderHiddenStates, encoderMask ts.Tensor, train bool) (retVal1 ts.Tensor, optRetVal1, optRetVal2 []ts.Tensor) {

	hiddenState, _, allHiddenStates, allAttentions, err := mlm.bert.ForwardT(inputIds, mask, tokenTypeIds, positionIds, inputEmbeds, encoderHiddenStates, encoderMask, train)
	if err != nil {
		log.Fatal(err)
	}

	predictionScores := mlm.cls.Forward(hiddenState)

	return predictionScores, allHiddenStates, allAttentions
}

// BERT for sequence classification:
// =================================

// BertForSequenceClassification is Base BERT model with a classifier head to perform
// sentence or document-level classification.
//
// It is made of the following blocks:
// 	- `bert`: Base BertModel
// 	- `classifier`: BERT linear layer for classification
type BertForSequenceClassification struct {
	bert       *BertModel
	dropout    *util.Dropout
	classifier *nn.Linear
}

// NewBertForSequenceClassification creates a new `BertForSequenceClassification`.
<<<<<<< HEAD
//
// Params:
// 	- `p`: ariable store path for the root of the BertForSequenceClassification model
// 	- `config`: `BertConfig` object defining the model architecture and number of classes
//
// Example:
//
=======
//
// Params:
// 	- `p`: ariable store path for the root of the BertForSequenceClassification model
// 	- `config`: `BertConfig` object defining the model architecture and number of classes
//
// Example:
//
>>>>>>> c4c0fa09
// 		device := gotch.CPU
// 		vs := nn.NewVarStore(device)
// 		config := bert.ConfigFromFile("path/to/config.json")
// 		p := vs.Root()
// 		bert := NewBertForSequenceClassification(p.Sub("bert"), config)
func NewBertForSequenceClassification(p nn.Path, config *BertConfig) *BertForSequenceClassification {
	bert := NewBertModel(p.Sub("bert"), config)
	dropout := util.NewDropout(config.HiddenDropoutProb)
	numLabels := len(config.Id2Label)

	classifier := nn.NewLinear(p.Sub("classifier"), config.HiddenSize, int64(numLabels), nn.DefaultLinearConfig())

	return &BertForSequenceClassification{
		bert:       bert,
		dropout:    dropout,
		classifier: &classifier,
	}
}

// ForwardT forwards pass through the model.
//
// Params:
// 	- `inputIds`: optional input tensor of shape (batch size, sequence length).
// 		If None, pre-computed embeddings must be provided (see `inputEmbeds`)
// 	- `mask`: optional mask of shape (batch size, sequence length).
// 		Masked position have value 0, non-masked value 1. If None set to 1.
// 	- `tokenTypeIds`: optional segment id of shape (batch size, sequence length).
// 		Convention is value of 0 for the first sentence (incl. [SEP]) and 1 for the second sentence. If None set to 0.
// 	- `positionIds`: optional position ids of shape (batch size, sequence length).
//		If None, will be incremented from 0.
// 	- `inputEmbeds`: optional pre-computed input embeddings of shape (batch size, sequence length, hidden size).
// 		If None, input ids must be provided (see `inputIds`).
// 	- `encoderHiddenStates`: optional encoder hidden state of shape (batch size, encoder sequence length, hidden size).
// 		If the model is defined as a decoder and the `encoderHiddenStates` is not None,
// 		used in the cross-attention layer as keys and values (query from the decoder).
// 	- `encoderMask`: optional encoder attention mask of shape (batch size, encoder sequence length).
// 		If the model is defined as a decoder and the `encoderHiddenStates` is not None, used to mask encoder values.
// 		Positions with value 0 will be masked.
// 	- `train`: boolean flag to turn on/off the dropout layers in the model. Should be set to false for inference.
//
// Returns:
// 	- `output`: tensor of shape (batch size, sequence length, hidden size)
// 	- `pooledOutput`: tensor of shape (batch size, hidden size)
// 	- `hiddenStates`: slice of tensors of length numHiddenLayers with shape (batch size, sequenceLength, hiddenSize)
// 	- `attentions`: slice of tensors of length numHiddenLayers with shape (batch size, sequenceLength, hiddenSize)
func (bsc *BertForSequenceClassification) ForwardT(inputIds, mask, tokenTypeIds, positionIds, inputEmbeds ts.Tensor, train bool) (retVal ts.Tensor, retValOpt1, retValOpt2 []ts.Tensor) {
	_, pooledOutput, allHiddenStates, allAttentions, err := bsc.bert.ForwardT(inputIds, mask, tokenTypeIds, positionIds, inputEmbeds, ts.None, ts.None, train)

	if err != nil {
		log.Fatalf("call bert.ForwardT error: %v", err)
	}

	dropoutOutput := pooledOutput.ApplyT(bsc.dropout, train)

	output := dropoutOutput.Apply(bsc.classifier)
	dropoutOutput.MustDrop()

	return output, allHiddenStates, allAttentions
}

// BERT for multiple choices :
// ===========================

// BertForMultipleChoice constructs multiple choices model using a BERT base model and a linear classifier.
// Input should be in the form `[CLS] Context [SEP] Possible choice [SEP]`. The choice is made along the batch axis,
// assuming all elements of the batch are alternatives to be chosen from for a given context.
//
// It is made of the following blocks:
// 	- `bert`: Base BertModel
// 	- `classifier`: Linear layer for multiple choices
type BertForMultipleChoice struct {
	bert       *BertModel
	dropout    *util.Dropout
	classifier *nn.Linear
}

// NewBertForMultipleChoice creates a new `BertForMultipleChoice`.
//
// Params:
// 	- `p`: Variable store path for the root of the BertForMultipleChoice model
// 	- `config`: `BertConfig` object defining the model architecture
func NewBertForMultipleChoice(p nn.Path, config *BertConfig) *BertForMultipleChoice {
	bert := NewBertModel(p.Sub("bert"), config)
	dropout := util.NewDropout(config.HiddenDropoutProb)
	classifier := nn.NewLinear(p.Sub("classifier"), config.HiddenSize, 1, nn.DefaultLinearConfig())

	return &BertForMultipleChoice{
		bert:       bert,
		dropout:    dropout,
		classifier: &classifier,
	}
}

// ForwardT forwards pass through the model.
//
// Params:
// 	- `inputIds`: optional input tensor of shape (batch size, sequence length).
// 		If None, pre-computed embeddings must be provided (see `inputEmbeds`)
// 	- `mask`: optional mask of shape (batch size, sequence length).
// 		Masked position have value 0, non-masked value 1. If None set to 1.
// 	- `tokenTypeIds`: optional segment id of shape (batch size, sequence length).
// 		Convention is value of 0 for the first sentence (incl. [SEP]) and 1 for the second sentence. If None set to 0.
// 	- `positionIds`: optional position ids of shape (batch size, sequence length).
//		If None, will be incremented from 0.
// 	- `train`: boolean flag to turn on/off the dropout layers in the model. Should be set to false for inference.
//
// Returns:
// 	- `output`: tensor of shape (batch size, sequence length, hidden size)
// 	- `hiddenStates`: slice of tensors of length numHiddenLayers with shape (batch size, sequenceLength, hiddenSize)
// 	- `attentions`: slice of tensors of length numHiddenLayers with shape (batch size, sequenceLength, hiddenSize)
func (mc *BertForMultipleChoice) ForwardT(inputIds, mask, tokenTypeIds, positionIds ts.Tensor, train bool) (retVal ts.Tensor, retValOpt1, retValOpt2 []ts.Tensor) {

	inputIdsSize := inputIds.MustSize()
	fmt.Printf("inputIdsSize: %v\n", inputIdsSize)
	numChoices := inputIdsSize[1]
	inputIdsView := inputIds.MustView([]int64{-1, inputIdsSize[len(inputIdsSize)-1]}, false)

	maskView := ts.None
	if mask.MustDefined() {
		maskSize := mask.MustSize()
		maskView = mask.MustView([]int64{-1, maskSize[len(maskSize)-1]}, false)
	}

	tokenTypeIdsView := ts.None
	if tokenTypeIds.MustDefined() {
		tokenTypeIdsSize := tokenTypeIds.MustSize()
		tokenTypeIdsView = tokenTypeIds.MustView([]int64{-1, tokenTypeIdsSize[len(tokenTypeIdsSize)-1]}, false)
	}

	positionIdsView := ts.None
	if positionIds.MustDefined() {
		positionIdsSize := positionIds.MustSize()
		positionIdsView = positionIds.MustView([]int64{-1, positionIdsSize[len(positionIdsSize)-1]}, false)
	}

	_, pooledOutput, allHiddenStates, allAttentions, err := mc.bert.ForwardT(inputIdsView, maskView, tokenTypeIdsView, positionIdsView, ts.None, ts.None, ts.None, train)
	if err != nil {
		log.Fatalf("Call 'BertForMultipleChoice ForwordT' method error: %v\n", err)
	}

	outputDropout := pooledOutput.ApplyT(mc.dropout, train)
	outputClassifier := outputDropout.Apply(mc.classifier)

	output := outputClassifier.MustView([]int64{-1, numChoices}, false)

	outputDropout.MustDrop()
	outputClassifier.MustDrop()

	return output, allHiddenStates, allAttentions
}

// BERT for token classification (e.g., NER, POS):
// ===============================================

// BertForTokenClassification constructs token-level classifier predicting a label for each token provided.
// Note that because of wordpiece tokenization, the labels predicted are not necessarily aligned with words in the sentence.
//
// It is made of the following blocks:
// 	- `bert`: Base BertModel
// 	- `classifier`: Linear layer for token classification
type BertForTokenClassification struct {
	bert       *BertModel
	dropout    *util.Dropout
	classifier *nn.Linear
}

// NewBertForTokenClassification creates a new `BertForTokenClassification`
//
// Params:
// 	- `p`: Variable store path for the root of the BertForTokenClassification model
// 	- `config`: `BertConfig` object defining the model architecture, number of output labels and label mapping
func NewBertForTokenClassification(p nn.Path, config *BertConfig) *BertForTokenClassification {
	bert := NewBertModel(p.Sub("bert"), config)
	dropout := util.NewDropout(config.HiddenDropoutProb)

	numLabels := len(config.Id2Label)
	classifier := nn.NewLinear(p.Sub("classifier"), config.HiddenSize, int64(numLabels), nn.DefaultLinearConfig())

	return &BertForTokenClassification{
		bert:       bert,
		dropout:    dropout,
		classifier: &classifier,
	}
}

// ForwordT forwards pass through the model.
//
// Params:
// 	- `inputIds`: optional input tensor of shape (batch size, sequence length).
// 		If None, pre-computed embeddings must be provided (see `inputEmbeds`)
// 	- `mask`: optional mask of shape (batch size, sequence length).
// 		Masked position have value 0, non-masked value 1. If None set to 1.
// 	- `tokenTypeIds`: optional segment id of shape (batch size, sequence length).
// 		Convention is value of 0 for the first sentence (incl. [SEP]) and 1 for the second sentence. If None set to 0.
// 	- `positionIds`: optional position ids of shape (batch size, sequence length).
//		If None, will be incremented from 0.
// 	- `inputEmbeds`: optional pre-computed input embeddings of shape (batch size, sequence length, hidden size).
// 		If None, input ids must be provided (see `inputIds`).
// 	- `train`: boolean flag to turn on/off the dropout layers in the model. Should be set to false for inference.
//
// Returns:
// 	- `output`: tensor of shape (batch size, sequence length, hidden size)
// 	- `hiddenStates`: slice of tensors of length numHiddenLayers with shape (batch size, sequenceLength, hiddenSize)
// 	- `attentions`: slice of tensors of length numHiddenLayers with shape (batch size, sequenceLength, hiddenSize)
func (tc *BertForTokenClassification) ForwardT(inputIds, mask, tokenTypeIds, positionIds, inputEmbeds ts.Tensor, train bool) (retVal ts.Tensor, retValOpt1, retValOpt2 []ts.Tensor) {

	hiddenState, _, allHiddenStates, allAttentions, err := tc.bert.ForwardT(inputIds, mask, tokenTypeIds, positionIds, inputEmbeds, ts.None, ts.None, train)
	if err != nil {
		log.Fatalf("Call 'BertForTokenClassification ForwardT' method error: %v\n", err)
	}

	outputDropout := hiddenState.ApplyT(tc.dropout, train)
	output := outputDropout.Apply(tc.classifier)

	outputDropout.MustDrop()

	return output, allHiddenStates, allAttentions
}

// BERT for question answering:
// ============================

// BertForQuestionAnswering constructs extractive question-answering model based on a BERT language model. Identifies the segment of a context that answers a provided question.
//
// Please note that a significant amount of pre- and post-processing is required to perform end-to-end question answering.
// See the question answering pipeline (also provided in this crate) for more details.
//
// It is made of the following blocks:
// 	- `bert`: Base BertModel
// 	- `qa_outputs`: Linear layer for question answering
type BertForQuestionAnswering struct {
	bert      *BertModel
	qaOutputs *nn.Linear
}

// NewBertForQuestionAnswering creates a new `BertForQuestionAnswering`.
//
// Params:
// 	- `p`: Variable store path for the root of the BertForQuestionAnswering model
// 	- `config`: `BertConfig` object defining the model architecture
func NewBertForQuestionAnswering(p nn.Path, config *BertConfig) *BertForQuestionAnswering {
	bert := NewBertModel(p.Sub("bert"), config)

	numLabels := 2
	qaOutputs := nn.NewLinear(p.Sub("qa_outputs"), config.HiddenSize, int64(numLabels), nn.DefaultLinearConfig())

	return &BertForQuestionAnswering{
		bert:      bert,
		qaOutputs: &qaOutputs,
	}
}

// Load loads model from file or model name. It also updates
// default configuration parameters if provided.
// This method implements `PretrainedModel` interface.
func (qa *BertForQuestionAnswering) Load(modelNameOrPath string, config interface{ pretrained.Config }, params map[string]interface{}, vs nn.VarStore) error {
	var urlOrFilename string
	// If modelName, infer to default configuration filename:
	if modelFile, ok := pretrained.BertModels[modelNameOrPath]; ok {
		urlOrFilename = modelFile
	} else {
		// Otherwise, just take the input
		urlOrFilename = modelNameOrPath
	}
<<<<<<< HEAD
=======

	cachedFile, err := util.CachedPath(urlOrFilename)
	if err != nil {
		return err
	}

	p := vs.Root()

	bert := NewBertModel(p.Sub("bert"), config.(*BertConfig))

	numLabels := 2
	qaOutputs := nn.NewLinear(p.Sub("qa_outputs"), config.(*BertConfig).HiddenSize, int64(numLabels), nn.DefaultLinearConfig())

	qa.bert = bert
	qa.qaOutputs = &qaOutputs
	err = vs.Load(cachedFile)
	if err != nil {
		log.Fatalf("Load model weight error: \n%v", err)
	}

	return nil
}

// ForwardT forwards pass through the model.
//
// Params:
// 	- `inputIds`: optional input tensor of shape (batch size, sequence length).
// 		If None, pre-computed embeddings must be provided (see `inputEmbeds`)
// 	- `mask`: optional mask of shape (batch size, sequence length).
// 		Masked position have value 0, non-masked value 1. If None set to 1.
// 	- `tokenTypeIds`: optional segment id of shape (batch size, sequence length).
// 		Convention is value of 0 for the first sentence (incl. [SEP]) and 1 for the second sentence. If None set to 0.
// 	- `positionIds`: optional position ids of shape (batch size, sequence length).
//		If None, will be incremented from 0.
// 	- `inputEmbeds`: optional pre-computed input embeddings of shape (batch size, sequence length, hidden size).
// 		If None, input ids must be provided (see `inputIds`).
// 	- `train`: boolean flag to turn on/off the dropout layers in the model. Should be set to false for inference.
//
// Returns:
// 	- `output`: tensor of shape (batch size, sequence length, hidden size)
// 	- `hiddenStates`: slice of tensors of length numHiddenLayers with shape (batch size, sequenceLength, hiddenSize)
// 	- `attentions`: slice of tensors of length numHiddenLayers with shape (batch size, sequenceLength, hiddenSize)
func (qa *BertForQuestionAnswering) ForwardT(inputIds, mask, tokenTypeIds, positionIds, inputEmbeds ts.Tensor, train bool) (retVal1, retVal2 ts.Tensor, retValOpt1, retValOpt2 []ts.Tensor, err error) {
>>>>>>> c4c0fa09

	cachedFile, err := util.CachedPath(urlOrFilename)
	if err != nil {
<<<<<<< HEAD
		return err
	}

	p := vs.Root()

	bert := NewBertModel(p.Sub("bert"), config.(*BertConfig))

	numLabels := 2
	qaOutputs := nn.NewLinear(p.Sub("qa_outputs"), config.(*BertConfig).HiddenSize, int64(numLabels), nn.DefaultLinearConfig())

	qa.bert = bert
	qa.qaOutputs = &qaOutputs
	err = vs.Load(cachedFile)
	if err != nil {
		log.Fatalf("Load model weight error: \n%v", err)
	}

	return nil
}

// ForwardT forwards pass through the model.
//
// Params:
// 	- `inputIds`: optional input tensor of shape (batch size, sequence length).
// 		If None, pre-computed embeddings must be provided (see `inputEmbeds`)
// 	- `mask`: optional mask of shape (batch size, sequence length).
// 		Masked position have value 0, non-masked value 1. If None set to 1.
// 	- `tokenTypeIds`: optional segment id of shape (batch size, sequence length).
// 		Convention is value of 0 for the first sentence (incl. [SEP]) and 1 for the second sentence. If None set to 0.
// 	- `positionIds`: optional position ids of shape (batch size, sequence length).
//		If None, will be incremented from 0.
// 	- `inputEmbeds`: optional pre-computed input embeddings of shape (batch size, sequence length, hidden size).
// 		If None, input ids must be provided (see `inputIds`).
// 	- `train`: boolean flag to turn on/off the dropout layers in the model. Should be set to false for inference.
//
// Returns:
// 	- `output`: tensor of shape (batch size, sequence length, hidden size)
// 	- `hiddenStates`: slice of tensors of length numHiddenLayers with shape (batch size, sequenceLength, hiddenSize)
// 	- `attentions`: slice of tensors of length numHiddenLayers with shape (batch size, sequenceLength, hiddenSize)
func (qa *BertForQuestionAnswering) ForwardT(inputIds, mask, tokenTypeIds, positionIds, inputEmbeds ts.Tensor, train bool) (retVal1, retVal2 ts.Tensor, retValOpt1, retValOpt2 []ts.Tensor, err error) {

	hiddenState, pooledOutput, allHiddenStates, allAttentions, err := qa.bert.ForwardT(inputIds, mask, tokenTypeIds, positionIds, inputEmbeds, ts.None, ts.None, train)

	pooledOutput.MustDrop() // don't use this. But need to clear memory in C land.
	if err != nil {
=======
>>>>>>> c4c0fa09
		// log.Fatalf("Call 'BertForTokenClassification ForwardT' method error: %v\n", err)
		return ts.None, ts.None, nil, nil, err
	}

	sequenceOutput := hiddenState.Apply(qa.qaOutputs)
	logits := sequenceOutput.MustSplit(1, -1, true) // -1 : split along last size
	startLogits := logits[0].MustSqueeze1(int64(-1), false)
	endLogits := logits[1].MustSqueeze1(int64(-1), false)

<<<<<<< HEAD
	for _, logitTs := range logits {
		logitTs.MustDrop()
	}

	hiddenState.MustDrop()

=======
>>>>>>> c4c0fa09
	return startLogits, endLogits, allHiddenStates, allAttentions, nil
}<|MERGE_RESOLUTION|>--- conflicted
+++ resolved
@@ -163,7 +163,7 @@
 	pooledOutput := b.Pooler.Forward(hiddenState)
 
 	extendedAttnMask.MustDrop()
-	embeddingOutput.MustDrop() // NOTE. free up this tensor causes panic after some cycles of forwarding. Why?
+	// embeddingOutput.MustDrop() // NOTE. free up this tensor causes panic after some cycles of forwarding. Why?
 	encoderExtendedAttentionMask.MustDrop()
 
 	return hiddenState, pooledOutput, allHiddenStates, allAttentions, nil
@@ -332,7 +332,6 @@
 }
 
 // NewBertForSequenceClassification creates a new `BertForSequenceClassification`.
-<<<<<<< HEAD
 //
 // Params:
 // 	- `p`: ariable store path for the root of the BertForSequenceClassification model
@@ -340,15 +339,6 @@
 //
 // Example:
 //
-=======
-//
-// Params:
-// 	- `p`: ariable store path for the root of the BertForSequenceClassification model
-// 	- `config`: `BertConfig` object defining the model architecture and number of classes
-//
-// Example:
-//
->>>>>>> c4c0fa09
 // 		device := gotch.CPU
 // 		vs := nn.NewVarStore(device)
 // 		config := bert.ConfigFromFile("path/to/config.json")
@@ -613,8 +603,6 @@
 		// Otherwise, just take the input
 		urlOrFilename = modelNameOrPath
 	}
-<<<<<<< HEAD
-=======
 
 	cachedFile, err := util.CachedPath(urlOrFilename)
 	if err != nil {
@@ -658,58 +646,11 @@
 // 	- `hiddenStates`: slice of tensors of length numHiddenLayers with shape (batch size, sequenceLength, hiddenSize)
 // 	- `attentions`: slice of tensors of length numHiddenLayers with shape (batch size, sequenceLength, hiddenSize)
 func (qa *BertForQuestionAnswering) ForwardT(inputIds, mask, tokenTypeIds, positionIds, inputEmbeds ts.Tensor, train bool) (retVal1, retVal2 ts.Tensor, retValOpt1, retValOpt2 []ts.Tensor, err error) {
->>>>>>> c4c0fa09
-
-	cachedFile, err := util.CachedPath(urlOrFilename)
-	if err != nil {
-<<<<<<< HEAD
-		return err
-	}
-
-	p := vs.Root()
-
-	bert := NewBertModel(p.Sub("bert"), config.(*BertConfig))
-
-	numLabels := 2
-	qaOutputs := nn.NewLinear(p.Sub("qa_outputs"), config.(*BertConfig).HiddenSize, int64(numLabels), nn.DefaultLinearConfig())
-
-	qa.bert = bert
-	qa.qaOutputs = &qaOutputs
-	err = vs.Load(cachedFile)
-	if err != nil {
-		log.Fatalf("Load model weight error: \n%v", err)
-	}
-
-	return nil
-}
-
-// ForwardT forwards pass through the model.
-//
-// Params:
-// 	- `inputIds`: optional input tensor of shape (batch size, sequence length).
-// 		If None, pre-computed embeddings must be provided (see `inputEmbeds`)
-// 	- `mask`: optional mask of shape (batch size, sequence length).
-// 		Masked position have value 0, non-masked value 1. If None set to 1.
-// 	- `tokenTypeIds`: optional segment id of shape (batch size, sequence length).
-// 		Convention is value of 0 for the first sentence (incl. [SEP]) and 1 for the second sentence. If None set to 0.
-// 	- `positionIds`: optional position ids of shape (batch size, sequence length).
-//		If None, will be incremented from 0.
-// 	- `inputEmbeds`: optional pre-computed input embeddings of shape (batch size, sequence length, hidden size).
-// 		If None, input ids must be provided (see `inputIds`).
-// 	- `train`: boolean flag to turn on/off the dropout layers in the model. Should be set to false for inference.
-//
-// Returns:
-// 	- `output`: tensor of shape (batch size, sequence length, hidden size)
-// 	- `hiddenStates`: slice of tensors of length numHiddenLayers with shape (batch size, sequenceLength, hiddenSize)
-// 	- `attentions`: slice of tensors of length numHiddenLayers with shape (batch size, sequenceLength, hiddenSize)
-func (qa *BertForQuestionAnswering) ForwardT(inputIds, mask, tokenTypeIds, positionIds, inputEmbeds ts.Tensor, train bool) (retVal1, retVal2 ts.Tensor, retValOpt1, retValOpt2 []ts.Tensor, err error) {
 
 	hiddenState, pooledOutput, allHiddenStates, allAttentions, err := qa.bert.ForwardT(inputIds, mask, tokenTypeIds, positionIds, inputEmbeds, ts.None, ts.None, train)
 
 	pooledOutput.MustDrop() // don't use this. But need to clear memory in C land.
 	if err != nil {
-=======
->>>>>>> c4c0fa09
 		// log.Fatalf("Call 'BertForTokenClassification ForwardT' method error: %v\n", err)
 		return ts.None, ts.None, nil, nil, err
 	}
@@ -719,14 +660,11 @@
 	startLogits := logits[0].MustSqueeze1(int64(-1), false)
 	endLogits := logits[1].MustSqueeze1(int64(-1), false)
 
-<<<<<<< HEAD
 	for _, logitTs := range logits {
 		logitTs.MustDrop()
 	}
 
 	hiddenState.MustDrop()
 
-=======
->>>>>>> c4c0fa09
 	return startLogits, endLogits, allHiddenStates, allAttentions, nil
 }